--- conflicted
+++ resolved
@@ -13,12 +13,8 @@
 shared static this()
 {
 	auto usettings = new UserManSettings;
-<<<<<<< HEAD
 	auto uctrl = new MongoController(usettings);
 	auto uweb = new UserManWebInterface(uctrl);
-=======
-	auto uctrl = new UserManController(usettings);
->>>>>>> 602e0e7e
 
 	auto router = new URLRouter;
 	router.registerUserManWebInterface(uctrl);
